/*
 * Copyright 2002-2025 the original author or authors.
 *
 * Licensed under the Apache License, Version 2.0 (the "License");
 * you may not use this file except in compliance with the License.
 * You may obtain a copy of the License at
 *
 *      https://www.apache.org/licenses/LICENSE-2.0
 *
 * Unless required by applicable law or agreed to in writing, software
 * distributed under the License is distributed on an "AS IS" BASIS,
 * WITHOUT WARRANTIES OR CONDITIONS OF ANY KIND, either express or implied.
 * See the License for the specific language governing permissions and
 * limitations under the License.
 */

package org.springframework.aot.hint.predicate;

import java.lang.reflect.Constructor;
import java.lang.reflect.Executable;
import java.lang.reflect.Field;
import java.lang.reflect.Method;
import java.lang.reflect.Modifier;
import java.util.Arrays;
import java.util.List;
import java.util.Set;
import java.util.function.Predicate;

import org.jspecify.annotations.Nullable;

import org.springframework.aot.hint.ExecutableHint;
import org.springframework.aot.hint.ExecutableMode;
import org.springframework.aot.hint.MemberCategory;
import org.springframework.aot.hint.ReflectionHints;
import org.springframework.aot.hint.RuntimeHints;
import org.springframework.aot.hint.TypeHint;
import org.springframework.aot.hint.TypeReference;
import org.springframework.core.MethodIntrospector;
import org.springframework.util.Assert;
import org.springframework.util.ReflectionUtils;

/**
 * Generator of {@link ReflectionHints} predicates, testing whether the given hints
 * match the expected behavior for reflection.
 *
 * @author Brian Clozel
 * @author Stephane Nicoll
 * @since 6.0
 */
public class ReflectionHintsPredicates {

	ReflectionHintsPredicates() {
	}


	/**
	 * Return a predicate that checks whether a reflection hint is registered for the given type.
	 * <p>The returned type exposes additional methods that refine the predicate behavior.
	 * @param typeReference the type
	 * @return the {@link RuntimeHints} predicate
	 */
	public TypeHintPredicate onType(TypeReference typeReference) {
		Assert.notNull(typeReference, "'typeReference' must not be null");
		return new TypeHintPredicate(typeReference);
	}

	/**
	 * Return a predicate that checks whether a reflection hint is registered for the given type.
	 * <p>The returned type exposes additional methods that refine the predicate behavior.
	 * @param type the type
	 * @return the {@link RuntimeHints} predicate
	 */
	public TypeHintPredicate onType(Class<?> type) {
		Assert.notNull(type, "'type' must not be null");
		return new TypeHintPredicate(TypeReference.of(type));
	}

	/**
	 * Return a predicate that checks whether a reflection hint is registered for the given constructor.
	 * By default, both introspection and invocation hints match.
	 * <p>The returned type exposes additional methods that refine the predicate behavior.
	 * @param constructor the constructor
	 * @return the {@link RuntimeHints} predicate
	 * @deprecated since 7.0 in favor of {@link #onConstructorInvocation(Constructor)}
	 * or {@link #onType(Class)}.
	 */
	@Deprecated(since = "7.0", forRemoval = true)
	public ConstructorHintPredicate onConstructor(Constructor<?> constructor) {
		Assert.notNull(constructor, "'constructor' must not be null");
		return new ConstructorHintPredicate(constructor);
	}

	/**
	 * Return a predicate that checks whether an invocation hint is registered for the given constructor.
	 * @param constructor the constructor
	 * @return the {@link RuntimeHints} predicate
	 * @since 7.0
	 */
	public Predicate<RuntimeHints> onConstructorInvocation(Constructor<?> constructor) {
		Assert.notNull(constructor, "'constructor' must not be null");
		return new ConstructorHintPredicate(constructor).invoke();
	}

	/**
	 * Return a predicate that checks whether a reflection hint is registered for the given method.
	 * By default, both introspection and invocation hints match.
	 * <p>The returned type exposes additional methods that refine the predicate behavior.
	 * @param method the method
	 * @return the {@link RuntimeHints} predicate
	 * @deprecated since 7.0 in favor of {@link #onMethodInvocation(Method)}
	 * or {@link #onType(Class)}.
	 */
	@Deprecated(since = "7.0", forRemoval = true)
	public MethodHintPredicate onMethod(Method method) {
		Assert.notNull(method, "'method' must not be null");
		return new MethodHintPredicate(method);
	}

	/**
	 * Return a predicate that checks whether an invocation hint is registered for the given method.
	 * @param method the method
	 * @return the {@link RuntimeHints} predicate
	 * @since 7.0
	 */
	public Predicate<RuntimeHints> onMethodInvocation(Method method) {
		Assert.notNull(method, "'method' must not be null");
		return new MethodHintPredicate(method).invoke();
	}

	/**
	 * Return a predicate that checks whether a reflection hint is registered for the method that matches the given selector.
	 * This looks up a method on the given type with the expected name, if unique.
	 * By default, both introspection and invocation hints match.
	 * <p>The returned type exposes additional methods that refine the predicate behavior.
	 * @param type the type holding the method
	 * @param methodName the method name
	 * @return the {@link RuntimeHints} predicate
	 * @throws IllegalArgumentException if the method cannot be found or if multiple methods are found with the same name.
	 * @deprecated since 7.0 in favor of {@link #onMethodInvocation(Class, String)}
	 * or {@link #onType(Class)}.
	 */
	@Deprecated(since = "7.0", forRemoval = true)
	public MethodHintPredicate onMethod(Class<?> type, String methodName) {
		Assert.notNull(type, "'type' must not be null");
		Assert.hasText(methodName, "'methodName' must not be empty");
		return new MethodHintPredicate(getMethod(type, methodName));
	}

	/**
	 * Return a predicate that checks whether an invocation hint is registered for the method that matches the given selector.
	 * This looks up a method on the given type with the expected name, if unique.
	 * @param type the type holding the method
	 * @param methodName the method name
	 * @return the {@link RuntimeHints} predicate
	 * @throws IllegalArgumentException if the method cannot be found or if multiple methods are found with the same name.
	 * @since 7.0
	 */
	public Predicate<RuntimeHints> onMethodInvocation(Class<?> type, String methodName) {
		Assert.notNull(type, "'type' must not be null");
		Assert.hasText(methodName, "'methodName' must not be empty");
		return new MethodHintPredicate(getMethod(type, methodName)).invoke();
	}

	/**
	 * Return a predicate that checks whether a reflection hint is registered for the method that matches the given selector.
	 * This looks up a method on the given type with the expected name, if unique.
	 * By default, both introspection and invocation hints match.
	 * <p>The returned type exposes additional methods that refine the predicate behavior.
	 * @param className the name of the class holding the method
	 * @param methodName the method name
	 * @return the {@link RuntimeHints} predicate
	 * @throws ClassNotFoundException if the class cannot be resolved.
	 * @throws IllegalArgumentException if the method cannot be found or if multiple methods are found with the same name.
	 * @deprecated since 7.0 in favor of {@link #onMethodInvocation(String, String)}
	 * or {@link #onType(Class)}.
	 */
	@Deprecated(since = "7.0", forRemoval = true)
	public MethodHintPredicate onMethod(String className, String methodName) throws ClassNotFoundException {
		Assert.hasText(className, "'className' must not be empty");
		Assert.hasText(methodName, "'methodName' must not be empty");
		return onMethod(Class.forName(className), methodName);
	}

	/**
	 * Return a predicate that checks whether an invocation hint is registered for the method that matches the given selector.
	 * This looks up a method on the given type with the expected name, if unique.
	 * @param className the name of the class holding the method
	 * @param methodName the method name
	 * @return the {@link RuntimeHints} predicate
	 * @throws ClassNotFoundException if the class cannot be resolved.
	 * @throws IllegalArgumentException if the method cannot be found or if multiple methods are found with the same name.
	 * @since 7.0
	 */
	public Predicate<RuntimeHints> onMethodInvocation(String className, String methodName) throws ClassNotFoundException {
		Assert.hasText(className, "'className' must not be empty");
		Assert.hasText(methodName, "'methodName' must not be empty");
		return onMethod(Class.forName(className), methodName).invoke();
	}

	private Method getMethod(Class<?> type, String methodName) {
		ReflectionUtils.MethodFilter selector = method -> methodName.equals(method.getName());
		Set<Method> methods = MethodIntrospector.selectMethods(type, selector);
		if (methods.size() == 1) {
			return methods.iterator().next();
		}
		else if (methods.size() > 1) {
			throw new IllegalArgumentException("Found multiple methods named '%s' on class %s".formatted(methodName, type.getName()));
		}
		else {
			throw new IllegalArgumentException("No method named '%s' on class %s".formatted(methodName, type.getName()));
		}
	}

	/**
	 * Return a predicate that checks whether a reflection hint is registered for the field that matches the given selector.
	 * This looks up a field on the given type with the expected name, if present.
	 * By default, unsafe or write access is not considered.
	 * <p>The returned type exposes additional methods that refine the predicate behavior.
	 * @param type the type holding the field
	 * @param fieldName the field name
	 * @return the {@link RuntimeHints} predicate
	 * @throws IllegalArgumentException if a field cannot be found with the given name.
	 * @deprecated since 7.0 in favor of {@link #onFieldInvocation(Class, String)}
	 * or {@link #onType(Class)}.
	 */
	@Deprecated(since = "7.0", forRemoval = true)
	public FieldHintPredicate onField(Class<?> type, String fieldName) {
		Assert.notNull(type, "'type' must not be null");
		Assert.hasText(fieldName, "'fieldName' must not be empty");
		Field field = ReflectionUtils.findField(type, fieldName);
		if (field == null) {
			throw new IllegalArgumentException("No field named '%s' on class %s".formatted(fieldName, type.getName()));
		}
		return new FieldHintPredicate(field);
	}

	/**
	 * Return a predicate that checks whether an invocation hint is registered for the field that matches the given selector.
	 * This looks up a field on the given type with the expected name, if present.
	 * @param type the type holding the field
	 * @param fieldName the field name
	 * @return the {@link RuntimeHints} predicate
	 * @throws IllegalArgumentException if a field cannot be found with the given name.
	 * @since 7.0
	 */
	public Predicate<RuntimeHints> onFieldInvocation(Class<?> type, String fieldName) {
		Assert.notNull(type, "'type' must not be null");
		Assert.hasText(fieldName, "'fieldName' must not be empty");
		Field field = ReflectionUtils.findField(type, fieldName);
		if (field == null) {
			throw new IllegalArgumentException("No field named '%s' on class %s".formatted(fieldName, type.getName()));
		}
		return new FieldHintPredicate(field).invocation();
	}

	/**
	 * Return a predicate that checks whether a reflection hint is registered for the field that matches the given selector.
	 * This looks up a field on the given type with the expected name, if present.
	 * By default, unsafe or write access is not considered.
	 * <p>The returned type exposes additional methods that refine the predicate behavior.
	 * @param className the name of the class holding the field
	 * @param fieldName the field name
	 * @return the {@link RuntimeHints} predicate
	 * @throws ClassNotFoundException if the class cannot be resolved.
	 * @throws IllegalArgumentException if a field cannot be found with the given name.
	 * @deprecated since 7.0 in favor of {@link #onFieldInvocation(String, String)}
	 * or {@link #onType(Class)}.
	 */
	@Deprecated(since = "7.0", forRemoval = true)
	public FieldHintPredicate onField(String className, String fieldName) throws ClassNotFoundException {
		Assert.hasText(className, "'className' must not be empty");
		Assert.hasText(fieldName, "'fieldName' must not be empty");
		return onField(Class.forName(className), fieldName);
	}

	/**
<<<<<<< HEAD
	 * Return a predicate that checks whether an invocation hint is registered for the field that matches the given selector.
	 * This looks up a field on the given type with the expected name, if present.
	 * @param className the name of the class holding the field
	 * @param fieldName the field name
	 * @return the {@link RuntimeHints} predicate
	 * @throws ClassNotFoundException if the class cannot be resolved.
	 * @throws IllegalArgumentException if a field cannot be found with the given name.
	 * @since 7.0
	 */
	public Predicate<RuntimeHints> onFieldInvocation(String className, String fieldName) throws ClassNotFoundException {
		Assert.hasText(className, "'className' must not be empty");
		Assert.hasText(fieldName, "'fieldName' must not be empty");
		return onField(Class.forName(className), fieldName).invocation();
	}

	/**
	 * Return a predicate that checks whether a reflection hint is registered for the given field.
	 * By default, unsafe or write access is not considered.
	 * <p>The returned type exposes additional methods that refine the predicate behavior.
=======
	 * Return a predicate that checks whether a reflective field access hint is registered for the given field.
>>>>>>> e9dc6be5
	 * @param field the field
	 * @return the {@link RuntimeHints} predicate
	 * @deprecated since 7.0 in favor of {@link #onFieldInvocation(Field)}
	 * or {@link #onType(Class)}.
	 */
	@Deprecated(since = "7.0", forRemoval = true)
	public FieldHintPredicate onField(Field field) {
		Assert.notNull(field, "'field' must not be null");
		return new FieldHintPredicate(field);
	}

	/**
	 * Return a predicate that checks whether an invocation hint is registered for the given field.
	 * @param field the field
	 * @return the {@link RuntimeHints} predicate
	 * @since 7.0
	 */
	public Predicate<RuntimeHints> onFieldInvocation(Field field) {
		Assert.notNull(field, "'field' must not be null");
		return new FieldHintPredicate(field).invocation();
	}


	public static class TypeHintPredicate implements Predicate<RuntimeHints> {

		private final TypeReference type;

		TypeHintPredicate(TypeReference type) {
			this.type = type;
		}

		private @Nullable TypeHint getTypeHint(RuntimeHints hints) {
			return hints.reflection().getTypeHint(this.type);
		}

		@Override
		public boolean test(RuntimeHints hints) {
			return getTypeHint(hints) != null;
		}

		/**
		 * Refine the current predicate to only match if the given {@link MemberCategory} is present.
		 * @param memberCategory the member category
		 * @return the refined {@link RuntimeHints} predicate
		 */
		public Predicate<RuntimeHints> withMemberCategory(MemberCategory memberCategory) {
			Assert.notNull(memberCategory, "'memberCategory' must not be null");
			return and(hints -> {
				TypeHint hint = getTypeHint(hints);
				return (hint != null && hint.getMemberCategories().contains(memberCategory));
			});
		}

		/**
		 * Refine the current predicate to only match if the given {@link MemberCategory categories} are present.
		 * @param memberCategories the member categories
		 * @return the refined {@link RuntimeHints} predicate
		 */
		public Predicate<RuntimeHints> withMemberCategories(MemberCategory... memberCategories) {
			Assert.notEmpty(memberCategories, "'memberCategories' must not be empty");
			return and(hints -> {
				TypeHint hint = getTypeHint(hints);
				return (hint != null && hint.getMemberCategories().containsAll(Arrays.asList(memberCategories)));
			});
		}

		/**
		 * Refine the current predicate to match if any of the given {@link MemberCategory categories} is present.
		 * @param memberCategories the member categories
		 * @return the refined {@link RuntimeHints} predicate
		 */
		public Predicate<RuntimeHints> withAnyMemberCategory(MemberCategory... memberCategories) {
			Assert.notEmpty(memberCategories, "'memberCategories' must not be empty");
			return and(hints -> {
				TypeHint hint = getTypeHint(hints);
				return (hint != null && Arrays.stream(memberCategories)
						.anyMatch(memberCategory -> hint.getMemberCategories().contains(memberCategory)));
			});
		}
	}

	@Deprecated(since = "7.0", forRemoval = true)
	@SuppressWarnings("removal")
	public abstract static class ExecutableHintPredicate<T extends Executable> implements Predicate<RuntimeHints> {

		protected final T executable;

		protected ExecutableMode executableMode = ExecutableMode.INTROSPECT;

		ExecutableHintPredicate(T executable) {
			this.executable = executable;
		}

		/**
		 * Refine the current predicate to match for reflection introspection on the current type.
		 * @return the refined {@link RuntimeHints} predicate
		 */
		public ExecutableHintPredicate<T> introspect() {
			this.executableMode = ExecutableMode.INTROSPECT;
			return this;
		}

		/**
		 * Refine the current predicate to match for reflection invocation on the current type.
		 * @return the refined {@link RuntimeHints} predicate
		 */
		public ExecutableHintPredicate<T> invoke() {
			this.executableMode = ExecutableMode.INVOKE;
			return this;
		}

		abstract Predicate<RuntimeHints> exactMatch();

		/**
		 * Indicate whether the specified {@code ExecutableHint} covers the
		 * reflection needs of the specified executable definition.
		 * @return {@code true} if the member matches (same type, name, and parameters),
		 * and the configured {@code ExecutableMode} is compatible
		 */
		static boolean includes(ExecutableHint hint, String name,
				List<TypeReference> parameterTypes, ExecutableMode executableModes) {
			return hint.getName().equals(name) && hint.getParameterTypes().equals(parameterTypes) &&
					(hint.getMode().equals(ExecutableMode.INVOKE) || !executableModes.equals(ExecutableMode.INVOKE));
		}
	}


	@Deprecated(since = "7.0", forRemoval = true)
	@SuppressWarnings("removal")
	public static class ConstructorHintPredicate extends ExecutableHintPredicate<Constructor<?>> {

		ConstructorHintPredicate(Constructor<?> constructor) {
			super(constructor);
		}

		@Override
		public boolean test(RuntimeHints runtimeHints) {
			return (new TypeHintPredicate(TypeReference.of(this.executable.getDeclaringClass()))
					.and(hints -> this.executableMode == ExecutableMode.INTROSPECT))
					.or(new TypeHintPredicate(TypeReference.of(this.executable.getDeclaringClass()))
							.withMemberCategory(MemberCategory.INVOKE_PUBLIC_CONSTRUCTORS)
							.and(hints -> Modifier.isPublic(this.executable.getModifiers()))
							.and(hints -> this.executableMode == ExecutableMode.INVOKE))
					.or(new TypeHintPredicate(TypeReference.of(this.executable.getDeclaringClass()))
							.withMemberCategory(MemberCategory.INVOKE_DECLARED_CONSTRUCTORS)
							.and(hints -> this.executableMode == ExecutableMode.INVOKE))
					.or(exactMatch()).test(runtimeHints);
		}

		@Override
		Predicate<RuntimeHints> exactMatch() {
			return hints -> {
				TypeHint hint = hints.reflection().getTypeHint(this.executable.getDeclaringClass());
				return (hint != null && hint.constructors().anyMatch(executableHint -> {
					List<TypeReference> parameters = TypeReference.listOf(this.executable.getParameterTypes());
					return includes(executableHint, "<init>", parameters, this.executableMode);
				}));
			};
		}
	}


	@Deprecated(since = "7.0", forRemoval = true)
	@SuppressWarnings("removal")
	public static class MethodHintPredicate extends ExecutableHintPredicate<Method> {

		MethodHintPredicate(Method method) {
			super(method);
		}

		@Override
		public boolean test(RuntimeHints runtimeHints) {
			return (new TypeHintPredicate(TypeReference.of(this.executable.getDeclaringClass()))
					.and(hints -> this.executableMode == ExecutableMode.INTROSPECT))
					.or((new TypeHintPredicate(TypeReference.of(this.executable.getDeclaringClass()))
							.withMemberCategory(MemberCategory.INVOKE_PUBLIC_METHODS)
							.and(hints -> Modifier.isPublic(this.executable.getModifiers()))
							.and(hints -> this.executableMode == ExecutableMode.INVOKE)))
					.or((new TypeHintPredicate(TypeReference.of(this.executable.getDeclaringClass()))
							.withMemberCategory(MemberCategory.INVOKE_DECLARED_METHODS)
							.and(hints -> !Modifier.isPublic(this.executable.getModifiers()))
							.and(hints -> this.executableMode == ExecutableMode.INVOKE)))
					.or(exactMatch()).test(runtimeHints);
		}

		@Override
		Predicate<RuntimeHints> exactMatch() {
			return hints -> {
				TypeHint hint = hints.reflection().getTypeHint(this.executable.getDeclaringClass());
				return (hint != null && hint.methods().anyMatch(executableHint -> {
					List<TypeReference> parameters = TypeReference.listOf(this.executable.getParameterTypes());
					return includes(executableHint, this.executable.getName(), parameters, this.executableMode);
				}));
			};
		}
	}


	@Deprecated(since = "7.0", forRemoval = true)
	public static class FieldHintPredicate implements Predicate<RuntimeHints> {

		private final Field field;

		private @Nullable ExecutableMode executableMode;

		FieldHintPredicate(Field field) {
			this.field = field;
		}

		/**
		 * Refine the current predicate to only match if an invocation hint is registered for this field.
		 * @return the refined {@link RuntimeHints} predicate
		 * @since 7.0
		 */
		public FieldHintPredicate invocation() {
			this.executableMode = ExecutableMode.INVOKE;
			return this;
		}

		@Override
		public boolean test(RuntimeHints runtimeHints) {
			TypeHint typeHint = runtimeHints.reflection().getTypeHint(this.field.getDeclaringClass());
			if (typeHint != null) {
				if (this.executableMode == ExecutableMode.INVOKE) {
					if (Modifier.isPublic(this.field.getModifiers())) {
						return typeHint.getMemberCategories().contains(MemberCategory.INVOKE_PUBLIC_FIELDS);
					}
					else {
						return typeHint.getMemberCategories().contains(MemberCategory.INVOKE_DECLARED_FIELDS);
					}
				}
				else {
					return true;
				}
			}
			return false;
		}
	}

}<|MERGE_RESOLUTION|>--- conflicted
+++ resolved
@@ -274,7 +274,6 @@
 	}
 
 	/**
-<<<<<<< HEAD
 	 * Return a predicate that checks whether an invocation hint is registered for the field that matches the given selector.
 	 * This looks up a field on the given type with the expected name, if present.
 	 * @param className the name of the class holding the field
@@ -291,12 +290,7 @@
 	}
 
 	/**
-	 * Return a predicate that checks whether a reflection hint is registered for the given field.
-	 * By default, unsafe or write access is not considered.
-	 * <p>The returned type exposes additional methods that refine the predicate behavior.
-=======
 	 * Return a predicate that checks whether a reflective field access hint is registered for the given field.
->>>>>>> e9dc6be5
 	 * @param field the field
 	 * @return the {@link RuntimeHints} predicate
 	 * @deprecated since 7.0 in favor of {@link #onFieldInvocation(Field)}
